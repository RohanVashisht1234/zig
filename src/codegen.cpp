--- conflicted
+++ resolved
@@ -8790,16 +8790,11 @@
         }
     }
 
-<<<<<<< HEAD
-=======
     for (size_t i = 0; i < g->framework_dirs.length; i += 1) {
         args.append("-iframework");
         args.append(g->framework_dirs.at(i));
     }
 
-    //note(dimenus): appending libc headers before c_headers breaks intrinsics 
-    //and other compiler specific items
->>>>>>> ba4d83af
     // According to Rich Felker libc headers are supposed to go before C language headers.
     // However as noted by @dimenus, appending libc headers before c_headers breaks intrinsics
     // and other compiler specific items.
